// Add this at the very top of your server.js file
import dotenv from 'dotenv';

// Load environment variables from .env file
dotenv.config();

import express from 'express';
import cors from 'cors';
import fs from 'fs/promises';
import path from 'path';
import { fileURLToPath } from 'url';
import nodemailer from 'nodemailer';

const __filename = fileURLToPath(import.meta.url);
const __dirname = path.dirname(__filename);

const app = express();
const port = process.env.PORT || 5175;

<<<<<<< HEAD
=======
// Email log path for debugging
const emailLogPath = path.join(__dirname, 'email_logs.json');

>>>>>>> 74220322
// Email configuration - Use environment variables
const EMAIL_USER = process.env.EMAIL_USER;
const EMAIL_PASS = process.env.EMAIL_PASS;
const EMAIL_RECIPIENT = process.env.EMAIL_RECIPIENT;

// Log the email configuration values for debugging
console.log('Email configuration:');
console.log('- EMAIL_USER:', EMAIL_USER);
console.log('- EMAIL_PASS:', EMAIL_PASS ? '[CONFIGURED]' : '[NOT CONFIGURED]');
console.log('- EMAIL_RECIPIENT:', EMAIL_RECIPIENT);

// Create nodemailer transporter with more detailed configuration
const transporter = nodemailer.createTransport({
  service: 'gmail',
  host: 'smtp.gmail.com',
  port: 465,
  secure: true, // use SSL
  auth: {
    user: EMAIL_USER,
    pass: EMAIL_PASS,
  },
<<<<<<< HEAD
  debug: false, // Show debug output
  logger: false // Log information about the mail
=======
  debug: true, // Show debug output
  logger: true // Log information about the mail
>>>>>>> 74220322
});

// Verify transporter configuration
transporter.verify(function(error, success) {
  if (error) {
    console.error('Transporter verification error:', error);
  } else {
    console.log('Server is ready to send emails');
    console.log('Using email account:', EMAIL_USER);
    console.log('Recipient configured as:', EMAIL_RECIPIENT);
  }
});

// CORS configuration with improved handling for Beacon API
const corsOptions = {
  origin: '*', // During debugging, allow all origins
  credentials: true,
  methods: ['GET', 'POST', 'PUT', 'DELETE', 'OPTIONS'],
  allowedHeaders: ['Content-Type', 'Authorization', 'X-Requested-With']
};

// Apply CORS options to all routes
app.use(cors(corsOptions));

// Handle preflight requests explicitly
app.options('*', cors(corsOptions));

// Add request logging middleware
app.use((req, res, next) => {
  console.log(`${new Date().toISOString()} - ${req.method} ${req.url}`);
  next();
});

// IMPORTANT: Apply JSON middleware first to parse standard JSON requests
app.use(express.json());

// Then add Beacon API middleware to handle special beacon requests
app.use((req, res, next) => {
  // Only apply special handling for POST requests to specific endpoints
  if (req.method === 'POST' && 
     (req.url === '/api/send-tracking-data' || req.url.endsWith('/send-tracking-data'))) {
    
    console.log('Detected potential tracking request:', req.url);
    console.log('Content-Type:', req.headers['content-type']);
    
    // Check if the body has already been parsed
    if (req.body && Object.keys(req.body).length > 0) {
      console.log('Body already parsed:', req.body);
      // The request body has already been parsed by json middleware
      next();
      return;
    }
    
    // If content-type is not application/json or body wasn't parsed, try to extract body
    let rawData = '';
    req.on('data', chunk => {
      rawData += chunk.toString();
    });
    
    req.on('end', () => {
      try {
        if (rawData) {
          console.log('Raw data received:', rawData);
          try {
            req.body = JSON.parse(rawData);
            console.log('Parsed beacon data:', req.body);
          } catch (parseError) {
            console.error('Error parsing data:', parseError);
            req.body = {};
          }
        }
        next();
      } catch (e) {
        console.error('Error processing request data:', e);
        req.body = {};
        next();
      }
    });
  } else {
    next();
  }
});

// Path to tracking data file
const trackingDataPath = path.join(__dirname, 'tracking_data.json');

// Simple write lock to prevent concurrent writes
let isWriting = false;
let pendingWrites = [];

// Function to execute next write operation from the queue
async function processNextWrite() {
  if (pendingWrites.length === 0 || isWriting) {
    return;
  }

  isWriting = true;
  const nextWrite = pendingWrites.shift();

  try {
    await nextWrite();
  } catch (error) {
    console.error('Error in queued write operation:', error);
  } finally {
    isWriting = false;
    // Process next write in queue if any
    processNextWrite();
  }
}

// Safely read tracking data file
async function readTrackingData() {
  try {
    // Check if file exists
    try {
      await fs.access(trackingDataPath);
    } catch (error) {
      // File doesn't exist, create it with empty array
      await fs.writeFile(trackingDataPath, '[]');
      console.log('Created tracking_data.json file');
      return [];
    }

    // Read and parse file
    const data = await fs.readFile(trackingDataPath, 'utf8');
    
    // Handle empty file case
    if (!data.trim()) {
      return [];
    }
    
    try {
      return JSON.parse(data);
    } catch (parseError) {
      console.error('Error parsing tracking data JSON:', parseError);

      // Backup corrupt file
      const backupPath = `${trackingDataPath}.backup-${Date.now()}`;
      await fs.copyFile(trackingDataPath, backupPath);
      console.log(`Backed up corrupt file to ${backupPath}`);
      
      // Try to recover data from corrupt JSON instead of starting with empty array
      let recoveredData = [];
      try {
        // Attempt to recover valid data by finding the most complete valid JSON in the file
        // This handles cases where the file was cut off during write or has trailing content
        if (data.startsWith('[') && data.includes('}]')) {
          // Find the last valid closing array bracket
          const lastValidPos = data.lastIndexOf('}]') + 2;
          const possiblyValidJson = data.substring(0, lastValidPos);

          try {
            recoveredData = JSON.parse(possiblyValidJson);
            console.log(`Recovered ${recoveredData.length} tracking entries from corrupt file`);
          } catch (e) {
            // Still couldn't parse, try more aggressive recovery by parsing entries individually
            const matches = data.match(/\{.*?\}/g);
            if (matches) {
              for (const match of matches) {
                try {
                  // Try to parse each entry and add valid ones
                  const entry = JSON.parse(match);
                  if (entry && typeof entry === 'object') {
                    recoveredData.push(entry);
                  }
                } catch (e) {
                  // Skip invalid entries
                }
              }
              console.log(`Recovered ${recoveredData.length} individual tracking entries`);
            }
          }
        }
      } catch (recoveryError) {
        console.error('Failed to recover data from corrupt file:', recoveryError);
      }

      // Write recovered data back to the file
      if (recoveredData.length > 0) {
        await fs.writeFile(trackingDataPath, JSON.stringify(recoveredData, null, 2));
        return recoveredData;
      } else {
        // Only create empty file if recovery completely failed
        await fs.writeFile(trackingDataPath, '[]');
        return [];
      }
    }
  } catch (error) {
    console.error('Error reading tracking data:', error);
    return [];
  }
}

// Safely write tracking data with lock mechanism
async function writeTrackingData(data) {
  return new Promise((resolve, reject) => {
    pendingWrites.push(async () => {
      try {
        const trackingArray = Array.isArray(data) ? data : [];

        await fs.writeFile(
          trackingDataPath,
          JSON.stringify(trackingArray, null, 2)
        );

        resolve(true);
      } catch (error) {
        console.error('Error writing tracking data:', error);
        reject(error);
      }
    });
    
    processNextWrite();
  });
}

// Updated endpoint for tracking events
app.post('/api/track/:eventType', async (req, res) => {
  try {
    const { eventType } = req.params;
    const { data } = req.body;
    
    console.log(`Received ${eventType} tracking event`);
    
<<<<<<< HEAD
    const trackingData = await readTrackingData();
    
=======
    // Read existing tracking data
    const trackingData = await readTrackingData();
    
    // Add new event with more metadata
>>>>>>> 74220322
    trackingData.push({
      type: eventType,
      timestamp: new Date().toISOString(),
      userAgent: req.headers['user-agent'],
      ip: req.ip || req.connection.remoteAddress,
      data: data || {}
    });
    
    await writeTrackingData(trackingData);
    
    // Since this might be a beacon request that doesn't care about the response,
    // respond as quickly as possible
    res.status(200).send();
  } catch (error) {
    console.error(`Error tracking ${req.params.eventType}:`, error);
    res.status(500).json({ error: `Failed to track ${req.params.eventType}` });
  }
});

<<<<<<< HEAD
=======
// Helper function to process email sending (used by both normal and beacon paths)
// async function processEmailSending(userEmail, reason) {
//   // Debug log for diagnostics
//   console.log('================== PROCESS EMAIL SENDING STARTED ==================');
//   console.log(`User: ${userEmail}, Reason: ${reason}`);
//   console.log(`Timestamp: ${new Date().toISOString()}`);
  
//   // ADD THIS DEBUG SECTION AT THE BEGINNING
//   console.log('================== EMAIL CONFIG CHECK ==================');
//   console.log('EMAIL_USER:', process.env.EMAIL_USER || 'Not configured');
//   console.log('EMAIL_PASS:', process.env.EMAIL_PASS ? 'Is configured' : 'Not configured');
//   console.log('EMAIL_RECIPIENT:', process.env.EMAIL_RECIPIENT || 'Not configured');
    
//   if (!process.env.EMAIL_USER || !process.env.EMAIL_PASS || !process.env.EMAIL_RECIPIENT) {
//     console.error('EMAIL CONFIGURATION ERROR: Missing required email settings');
//     return { 
//       success: false, 
//       message: 'Email configuration is incomplete. Check server logs for details.' 
//     };
//   }

//   // Read tracking data
//   console.log('Reading tracking data file...');
//   const trackingData = await readTrackingData();
//   console.log(`Loaded tracking data with ${trackingData.length} events`);
  
//   if (trackingData.length === 0) {
//     console.log('No tracking data to send');
//     return { success: true, message: 'No tracking data to send' };
//   }
  
//   console.log(`Preparing email with ${trackingData.length} events`);
  
//   // Prepare email content
//   const subject = `Tracking Data Report - ${reason || 'User Action'} - ${new Date().toISOString()}`;
  
//   // Create a summary of the tracking data
//   const eventsCount = trackingData.length;
//   const eventTypes = {};
//   trackingData.forEach(event => {
//     eventTypes[event.type] = (eventTypes[event.type] || 0) + 1;
//   });
  
//   // Get the last 10 events for a preview
//   const recentEvents = trackingData.slice(-10);
  
//   // Format the email content
//   const htmlContent = `
//     <h2>Tracking Data Report</h2>
//     <p><strong>Reason:</strong> ${reason || 'User Action'}</p>
//     <p><strong>User:</strong> ${userEmail || 'Unknown'}</p>
//     <p><strong>Date:</strong> ${new Date().toISOString()}</p>
//     <p><strong>Total Events:</strong> ${eventsCount}</p>
    
//     <h3>Event Types Summary:</h3>
//     <ul>
//       ${Object.entries(eventTypes).map(([type, count]) => 
//         `<li>${type}: ${count} events</li>`
//       ).join('')}
//     </ul>
    
//     <h3>Recent Events (Last 10):</h3>
//     <pre>${JSON.stringify(recentEvents, null, 2)}</pre>
    
//     <p>Full tracking data is attached as JSON.</p>
//   `;
  
//   // Log email preparation details
//   console.log(`================== EMAIL PREPARATION COMPLETE ==================`);
//   console.log(`Email subject: ${subject}`);
//   console.log(`Email recipient: ${EMAIL_RECIPIENT}`);
//   console.log(`Tracking data has ${eventsCount} events`);
  
//   // Prepare email
//   const mailOptions = {
//     from: EMAIL_USER,
//     to: EMAIL_RECIPIENT,
//     subject: subject,
//     html: htmlContent,
//     attachments: [
//       {
//         filename: 'tracking_data.json',
//         content: JSON.stringify(trackingData, null, 2)
//       }
//     ]
//   };
  
//   // Send the email
//   try {
//     console.log('================== ATTEMPTING TO SEND EMAIL ==================');
//     console.log(`From: ${EMAIL_USER}`);
//     console.log(`To: ${EMAIL_RECIPIENT}`);
//     console.log(`Attachment size: ${JSON.stringify(trackingData).length} bytes`);
    
//     const info = await transporter.sendMail(mailOptions);
    
//     console.log('================== EMAIL SENT SUCCESSFULLY ==================');
//     console.log('Message ID:', info.messageId);
//     console.log('Response:', info.response);
    
//     // Log to a file for debugging
//     const logEntry = {
//       timestamp: new Date().toISOString(),
//       success: true,
//       userEmail,
//       reason,
//       messageId: info.messageId,
//       eventsCount
//     };
    
//     try {
//       let logs = [];
//       try {
//         const existingLogsData = await fs.readFile(emailLogPath, 'utf8');
//         logs = JSON.parse(existingLogsData);
//       } catch (e) {
//         // File might not exist yet, that's okay
//       }
      
//       logs.push(logEntry);
//       await fs.writeFile(emailLogPath, JSON.stringify(logs, null, 2));
//       console.log('Email log entry written to:', emailLogPath);
//     } catch (logError) {
//       console.error('Error writing to email log file:', logError);
//     }
    
//     // Backup the tracking data with a timestamp
//     const timestamp = new Date().toISOString().replace(/:/g, '-').replace(/\./g, '-');
//     const backupPath = `${trackingDataPath}.${timestamp}`;
//     await fs.copyFile(trackingDataPath, backupPath);
    
//     console.log(`================== TRACKING DATA BACKED UP ==================`);
//     console.log(`Backup path: ${backupPath}`);
//     console.log(`Tracking data sent via email and backed up to ${backupPath}`);
    
//     return { success: true, eventsCount, messageId: info.messageId };
//   } catch (emailError) {
//     console.error('================== EMAIL SENDING FAILED ==================');
//     console.error('Error details:', emailError);
//     console.error('Error message:', emailError.message);
//     console.error('Error stack:', emailError.stack);
    
//     // Check if we have specific SMTP error information
//     if (emailError.code) {
//       console.error('Error code:', emailError.code);
//     }
//     if (emailError.command) {
//       console.error('SMTP command:', emailError.command);
//     }
    
//     // Log failure to file
//     const logEntry = {
//       timestamp: new Date().toISOString(),
//       success: false,
//       userEmail,
//       reason,
//       error: emailError.message
//     };
    
//     try {
//       let logs = [];
//       try {
//         const existingLogsData = await fs.readFile(emailLogPath, 'utf8');
//         logs = JSON.parse(existingLogsData);
//       } catch (e) {
//         // File might not exist yet, that's okay
//       }
      
//       logs.push(logEntry);
//       await fs.writeFile(emailLogPath, JSON.stringify(logs, null, 2));
//       console.log('Email error log entry written to:', emailLogPath);
//     } catch (logError) {
//       console.error('Error writing error to email log file:', logError);
//     }
    
//     throw emailError;
//   }
// }

/// NEW ONE
>>>>>>> 74220322
// Helper function to process email sending with additional debugging
async function processEmailSending(userEmail, reason) {
  try {
    // Debug log for diagnostics
    console.log('================== PROCESS EMAIL SENDING STARTED ==================');
    console.log(`User: ${userEmail}, Reason: ${reason}`);
    console.log(`Timestamp: ${new Date().toISOString()}`);
    
<<<<<<< HEAD
    // Verify email config is present and correct
=======
    // CRITICAL: Verify email config is present and correct
>>>>>>> 74220322
    console.log('================== EMAIL CONFIG CHECK ==================');
    console.log('EMAIL_USER:', process.env.EMAIL_USER || 'Not configured');
    console.log('EMAIL_PASS:', process.env.EMAIL_PASS ? 'Is configured' : 'Not configured');
    console.log('EMAIL_RECIPIENT:', process.env.EMAIL_RECIPIENT || 'Not configured');
    
    if (!process.env.EMAIL_USER || !process.env.EMAIL_PASS || !process.env.EMAIL_RECIPIENT) {
      console.error('EMAIL CONFIGURATION ERROR: Missing required email settings');
      return { 
        success: false, 
        message: 'Email configuration is incomplete. Check server logs for details.' 
      };
    }

    // Read tracking data
    console.log('Reading tracking data file...');
    const trackingData = await readTrackingData();
    console.log(`Loaded tracking data with ${trackingData.length} events`);
    
    if (trackingData.length === 0) {
      console.log('No tracking data to send');
      return { success: true, message: 'No tracking data to send' };
    }
    
    console.log(`Preparing email with ${trackingData.length} events`);
    
    // Prepare email content
    const subject = `Tracking Data Report - ${reason || 'User Action'} - ${new Date().toISOString()}`;
    
    // Create a summary of the tracking data
    const eventsCount = trackingData.length;
    const eventTypes = {};
    trackingData.forEach(event => {
      eventTypes[event.type] = (eventTypes[event.type] || 0) + 1;
    });
    
    // Get the last 10 events for a preview
    const recentEvents = trackingData.slice(-10);
    
    // Format the email content
    const htmlContent = `
      <h2>Tracking Data Report</h2>
      <p><strong>Reason:</strong> ${reason || 'User Action'}</p>
      <p><strong>User:</strong> ${userEmail || 'Unknown'}</p>
      <p><strong>Date:</strong> ${new Date().toISOString()}</p>
      <p><strong>Total Events:</strong> ${eventsCount}</p>
      
      <h3>Event Types Summary:</h3>
      <ul>
        ${Object.entries(eventTypes).map(([type, count]) => 
          `<li>${type}: ${count} events</li>`
        ).join('')}
      </ul>
      
      <h3>Recent Events (Last 10):</h3>
      <pre>${JSON.stringify(recentEvents, null, 2)}</pre>
      
      <p>Full tracking data is attached as JSON.</p>
    `;
    
    // Log email preparation details
    console.log(`================== EMAIL PREPARATION COMPLETE ==================`);
    console.log(`Email subject: ${subject}`);
    console.log(`Email recipient: ${EMAIL_RECIPIENT}`);
    console.log(`Tracking data has ${eventsCount} events`);
    
    // Prepare email
    const mailOptions = {
      from: EMAIL_USER,
      to: EMAIL_RECIPIENT,
      subject: subject,
      html: htmlContent,
      attachments: [
        {
          filename: 'tracking_data.json',
          content: JSON.stringify(trackingData, null, 2)
        }
      ]
    };
    
    // CRITICAL: Debug the nodemailer transporter status before sending
    console.log('================== VERIFYING TRANSPORTER ==================');
    try {
      const verifyResult = await transporter.verify();
      console.log('Transporter verification result:', verifyResult);
    } catch (verifyError) {
      console.error('Transporter verification failed:', verifyError);
      throw new Error(`Email transporter verification failed: ${verifyError.message}`);
    }
    
    // Send the email with additional logging
    console.log('================== ATTEMPTING TO SEND EMAIL ==================');
    console.log(`From: ${EMAIL_USER}`);
    console.log(`To: ${EMAIL_RECIPIENT}`);
    console.log(`Attachment size: ${JSON.stringify(trackingData).length} bytes`);
    
    let info;
    try {
      console.log('Calling transporter.sendMail...');
      info = await transporter.sendMail(mailOptions);
      console.log('sendMail completed successfully');
    } catch (sendError) {
      console.error('ERROR INSIDE SENDMAIL:', sendError);
      throw sendError; // Re-throw to be caught by the outer try/catch
    }
    
    console.log('================== EMAIL SENT SUCCESSFULLY ==================');
    console.log('Message ID:', info.messageId);
    console.log('Response:', info.response);
    
    // Log to a file for debugging
    const logEntry = {
      timestamp: new Date().toISOString(),
      success: true,
      userEmail,
      reason,
      messageId: info.messageId,
      eventsCount
    };
    
<<<<<<< HEAD
=======
    try {
      let logs = [];
      try {
        const existingLogsData = await fs.readFile(emailLogPath, 'utf8');
        logs = JSON.parse(existingLogsData);
      } catch (e) {
        // File might not exist yet, that's okay
      }
      
      logs.push(logEntry);
      await fs.writeFile(emailLogPath, JSON.stringify(logs, null, 2));
      console.log('Email log entry written to:', emailLogPath);
    } catch (logError) {
      console.error('Error writing to email log file:', logError);
    }
    
>>>>>>> 74220322
    // Backup the tracking data with a timestamp
    const timestamp = new Date().toISOString().replace(/:/g, '-').replace(/\./g, '-');
    const backupPath = `${trackingDataPath}.${timestamp}`;
    await fs.copyFile(trackingDataPath, backupPath);
    
<<<<<<< HEAD
=======
    console.log(`================== TRACKING DATA BACKED UP ==================`);
    console.log(`Backup path: ${backupPath}`);
    console.log(`Tracking data sent via email and backed up to ${backupPath}`);
    
>>>>>>> 74220322
    return { success: true, eventsCount, messageId: info.messageId };
  } catch (emailError) {
    console.error('================== EMAIL SENDING FAILED ==================');
    console.error('Error details:', emailError);
<<<<<<< HEAD
=======
    console.error('Error message:', emailError.message);
    console.error('Error stack:', emailError.stack);
    
    // Check if we have specific SMTP error information
    if (emailError.code) {
      console.error('Error code:', emailError.code);
    }
    if (emailError.command) {
      console.error('SMTP command:', emailError.command);
    }
    if (emailError.response) {
      console.error('SMTP response:', emailError.response);
    }
    
    // Log failure to file
    const logEntry = {
      timestamp: new Date().toISOString(),
      success: false,
      userEmail,
      reason,
      error: emailError.message
    };
    
    try {
      let logs = [];
      try {
        const existingLogsData = await fs.readFile(emailLogPath, 'utf8');
        logs = JSON.parse(existingLogsData);
      } catch (e) {
        // File might not exist yet, that's okay
      }
      
      logs.push(logEntry);
      await fs.writeFile(emailLogPath, JSON.stringify(logs, null, 2));
      console.log('Email error log entry written to:', emailLogPath);
    } catch (logError) {
      console.error('Error writing error to email log file:', logError);
    }
>>>>>>> 74220322
    
    throw emailError;
  }
}
<<<<<<< HEAD

// Email sending endpoint with beacon support
=======
/// END NEW ONE

// Improved email sending endpoint with beacon support
>>>>>>> 74220322
app.post('/api/send-tracking-data', async (req, res) => {
  try {
    console.log('============= /api/send-tracking-data RECEIVED =============');
    console.log('Headers:', req.headers);
    console.log('Request body:', req.body);
    
    // Check if the body is empty or undefined
    if (!req.body || Object.keys(req.body).length === 0) {
      console.error('Request body is empty or undefined');
      return res.status(400).json({ 
        error: 'Missing request body',
        details: 'Request body is required'
      });
    }
    
    // Check if we have the required fields
    const { userEmail, reason } = req.body;
    
    if (!userEmail) {
      console.error('Missing userEmail in request body');
      return res.status(400).json({ 
        error: 'Missing required fields',
        details: 'userEmail is required'
      });
    }
    
    console.log(`Received request to send tracking data for ${userEmail} with reason: ${reason || 'No reason provided'}`);
    
    // For beacon requests, respond immediately to avoid browser timeout
    const isBeaconRequest = req.headers['content-type']?.includes('text/plain') || 
                           req.get('sec-fetch-mode') === 'no-cors';
                           
    console.log(`Is beacon request: ${isBeaconRequest ? 'Yes' : 'No'}`);
    
    if (isBeaconRequest) {
      // Send a 202 Accepted status for beacon requests
      res.status(202).send(); 
      
      // Then process the email sending asynchronously
      processEmailSending(userEmail, reason || 'Beacon Request')
        .then(result => {
          console.log('Background email processing completed successfully:', result);
        })
        .catch(err => {
          console.error('Background email sending failed:', err);
          console.error('Error details:', err.stack);
        });
    } else {
      // For regular requests, process normally and wait for the result
      try {
        console.log('Processing email synchronously...');
        const result = await processEmailSending(userEmail, reason || 'Manual Request');
        console.log('Email processing result:', result);
        
        res.status(200).json({ 
          success: true, 
          message: 'Tracking data sent via email',
          eventsCount: result.eventsCount
        });
      } catch (error) {
        console.error('Failed to send email:', error);
        console.error('Error stack:', error.stack);
        
        // Check email configuration
        console.log('Email configuration check:');
        console.log('- EMAIL_USER:', process.env.EMAIL_USER || 'Not set');
        console.log('- EMAIL_PASS:', process.env.EMAIL_PASS ? 'Is set' : 'Not set');
        console.log('- EMAIL_RECIPIENT:', process.env.EMAIL_RECIPIENT || 'Not set');
        
        res.status(500).json({
          error: 'Failed to send tracking data email',
          details: error.message
        });
      }
    }
  } catch (error) {
    console.error('Error in send-tracking-data endpoint:', error);
    console.error('Error stack:', error.stack);
    
    res.status(500).json({ 
      error: 'Failed to process tracking data request',
      details: error.message 
    });
  }
});

<<<<<<< HEAD
// Clear tracking data after sending
=======
// New endpoint to clear tracking data after sending
>>>>>>> 74220322
app.post('/api/clear-tracking-data', async (req, res) => {
  try {
    console.log('Clearing tracking data');
    
<<<<<<< HEAD
=======
    // Write empty array to file
>>>>>>> 74220322
    await writeTrackingData([]);
    
    res.status(200).json({ 
      success: true, 
      message: 'Tracking data cleared' 
    });
  } catch (error) {
    console.error('Error clearing tracking data:', error);
    res.status(500).json({ 
      error: 'Failed to clear tracking data',
      details: error.message 
    });
  }
});

<<<<<<< HEAD
=======
// Endpoint to check email configuration
app.get('/api/check-email-config', (req, res) => {
  const isConfigured = EMAIL_USER && 
                      EMAIL_PASS && 
                      EMAIL_RECIPIENT;
  
  res.status(200).json({
    configured: isConfigured,
    user: Boolean(EMAIL_USER),
    recipient: Boolean(EMAIL_RECIPIENT),
    // Don't return the password status for security reasons
  });
});

// Add debug endpoint for email logs
app.get('/api/email-logs', async (req, res) => {
  try {
    let logs = [];
    try {
      const existingLogsData = await fs.readFile(emailLogPath, 'utf8');
      logs = JSON.parse(existingLogsData);
    } catch (e) {
      // File might not exist yet, that's okay
    }
    
    res.status(200).json({
      logs: logs.slice(-20) // Return only the most recent 20 logs
    });
  } catch (error) {
    res.status(500).json({
      error: 'Failed to retrieve email logs',
      details: error.message
    });
  }
});

app.get('/api/test-email-settings', (req, res) => {
  const emailSettings = {
    configured: !!(process.env.EMAIL_USER && process.env.EMAIL_PASS && process.env.EMAIL_RECIPIENT),
    emailUser: process.env.EMAIL_USER || 'Not configured',
    emailRecipient: process.env.EMAIL_RECIPIENT || 'Not configured',
    emailPassConfigured: !!process.env.EMAIL_PASS,
    environment: process.env.NODE_ENV || 'development',
    serverTime: new Date().toISOString()
  };
  
  console.log('Email settings check:', emailSettings);
  
  res.status(200).json({
    success: true,
    emailSettings: {
      ...emailSettings,
      // Don't return the actual email password, even if it's masked
      emailPass: emailSettings.emailPassConfigured ? '[CONFIGURED]' : 'Not configured'
    }
  });
});

// Test endpoint to send a simple email
app.get('/api/test-email', async (req, res) => {
  try {
    // Prepare a simple test email
    const mailOptions = {
      from: EMAIL_USER,
      to: EMAIL_RECIPIENT,
      subject: 'Email Test for Gmail Summarizer',
      html: `
        <h2>This is a test email</h2>
        <p>If you're receiving this email, the email functionality is working correctly.</p>
        <p>Current configuration:</p>
        <ul>
          <li>Sender: ${EMAIL_USER}</li>
          <li>Recipient: ${EMAIL_RECIPIENT}</li>
          <li>Server time: ${new Date().toISOString()}</li>
        </ul>
      `
    };
    
    // Log that we're attempting to send
    console.log(`Attempting to send test email from ${EMAIL_USER} to ${EMAIL_RECIPIENT}`);
    
    // Send the email
    const info = await transporter.sendMail(mailOptions);
    
    // Log the result
    console.log('Test email sent successfully');
    console.log('Message ID:', info.messageId);
    
    res.status(200).json({ 
      success: true, 
      message: 'Test email sent',
      details: {
        messageId: info.messageId,
        response: info.response
      }
    });
  } catch (error) {
    console.error('Error sending test email:', error);
    res.status(500).json({ 
      error: 'Failed to send test email',
      details: error.message,
      stack: error.stack
    });
  }
});

// Add debug HTML page
app.get('/debug-email', (req, res) => {
  res.send(`
    <!DOCTYPE html>
    <html>
    <head>
      <title>Email Debugging</title>
      <style>
        body { font-family: Arial, sans-serif; max-width: 800px; margin: 0 auto; padding: 20px; }
        button { padding: 10px 20px; margin: 10px 0; background: #4285f4; color: white; border: none; border-radius: 4px; cursor: pointer; }
        pre { background: #f5f5f5; padding: 10px; border-radius: 4px; overflow: auto; max-height: 400px; }
        .success { color: green; }
        .error { color: red; }
      </style>
    </head>
    <body>
      <h1>Email Debugging Tool</h1>
      <div>
        <h3>Email Configuration</h3>
        <p>Email User: ${EMAIL_USER || 'Not Configured'}</p>
        <p>Email Recipient: ${EMAIL_RECIPIENT || 'Not Configured'}</p>
        <p>Email Password: ${EMAIL_PASS ? 'Configured' : 'Not Configured'}</p>
      </div>
      
      <div>
        <h3>Actions</h3>
        <button id="testEmail">Send Test Email</button>
        <button id="checkLogs">Check Email Logs</button>
        <button id="simulateBeacon">Simulate Beacon Send</button>
      </div>
      
      <div id="result" style="margin-top: 20px;"></div>
      
      <script>
        document.getElementById('testEmail').addEventListener('click', async () => {
          try {
            document.getElementById('result').innerHTML = '<p>Sending test email...</p>';
            const response = await fetch('/api/test-email');
            const data = await response.json();
            document.getElementById('result').innerHTML = 
              '<h3 class="success">Test Result:</h3><pre>' + JSON.stringify(data, null, 2) + '</pre>';
          } catch (error) {
            document.getElementById('result').innerHTML = 
              '<h3 class="error">Error:</h3><pre>' + error.message + '</pre>';
          }
        });
        
        document.getElementById('checkLogs').addEventListener('click', async () => {
          try {
            document.getElementById('result').innerHTML = '<p>Checking email logs...</p>';
            const response = await fetch('/api/email-logs');
            const data = await response.json();
            document.getElementById('result').innerHTML = 
              '<h3>Email Logs:</h3><pre>' + JSON.stringify(data.logs, null, 2) + '</pre>';
          } catch (error) {
            document.getElementById('result').innerHTML = 
              '<h3 class="error">Error:</h3><pre>' + error.message + '</pre>';
          }
        });
        
        document.getElementById('simulateBeacon').addEventListener('click', () => {
          try {
            document.getElementById('result').innerHTML = '<p>Simulating beacon request...</p>';
            
            const data = {
              userEmail: 'test@example.com',
              reason: 'Debug Tool Beacon Test',
              timestamp: new Date().toISOString()
            };
            
            // Use Beacon API
            const blob = new Blob([JSON.stringify(data)], {type: 'application/json'});
            const result = navigator.sendBeacon('/api/send-tracking-data', blob);
            
            document.getElementById('result').innerHTML = 
              '<h3 class="' + (result ? 'success' : 'error') + '">Beacon Result:</h3>' +
              '<p>Beacon queued: ' + (result ? 'Successfully' : 'Failed') + '</p>' +
              '<p>Check the email logs after a few seconds to see if the email was sent.</p>';
          } catch (error) {
            document.getElementById('result').innerHTML = 
              '<h3 class="error">Error:</h3><pre>' + error.message + '</pre>';
          }
        });
      </script>
    </body>
    </html>
  `);
});

>>>>>>> 74220322
// Start the server
app.listen(port, () => {
  console.log(`Server running on port ${port}`);
  
  // Log email configuration status
  const isEmailConfigured = EMAIL_USER && EMAIL_PASS && EMAIL_RECIPIENT;
  
  if (isEmailConfigured) {
    console.log('Email functionality is configured and enabled');
  } else {
    console.warn('Email functionality is NOT properly configured. Please check your .env file and ensure EMAIL_USER, EMAIL_PASS, and EMAIL_RECIPIENT are set.');
  }
});<|MERGE_RESOLUTION|>--- conflicted
+++ resolved
@@ -17,12 +17,6 @@
 const app = express();
 const port = process.env.PORT || 5175;
 
-<<<<<<< HEAD
-=======
-// Email log path for debugging
-const emailLogPath = path.join(__dirname, 'email_logs.json');
-
->>>>>>> 74220322
 // Email configuration - Use environment variables
 const EMAIL_USER = process.env.EMAIL_USER;
 const EMAIL_PASS = process.env.EMAIL_PASS;
@@ -44,13 +38,8 @@
     user: EMAIL_USER,
     pass: EMAIL_PASS,
   },
-<<<<<<< HEAD
   debug: false, // Show debug output
   logger: false // Log information about the mail
-=======
-  debug: true, // Show debug output
-  logger: true // Log information about the mail
->>>>>>> 74220322
 });
 
 // Verify transporter configuration
@@ -275,15 +264,7 @@
     
     console.log(`Received ${eventType} tracking event`);
     
-<<<<<<< HEAD
     const trackingData = await readTrackingData();
-    
-=======
-    // Read existing tracking data
-    const trackingData = await readTrackingData();
-    
-    // Add new event with more metadata
->>>>>>> 74220322
     trackingData.push({
       type: eventType,
       timestamp: new Date().toISOString(),
@@ -303,189 +284,6 @@
   }
 });
 
-<<<<<<< HEAD
-=======
-// Helper function to process email sending (used by both normal and beacon paths)
-// async function processEmailSending(userEmail, reason) {
-//   // Debug log for diagnostics
-//   console.log('================== PROCESS EMAIL SENDING STARTED ==================');
-//   console.log(`User: ${userEmail}, Reason: ${reason}`);
-//   console.log(`Timestamp: ${new Date().toISOString()}`);
-  
-//   // ADD THIS DEBUG SECTION AT THE BEGINNING
-//   console.log('================== EMAIL CONFIG CHECK ==================');
-//   console.log('EMAIL_USER:', process.env.EMAIL_USER || 'Not configured');
-//   console.log('EMAIL_PASS:', process.env.EMAIL_PASS ? 'Is configured' : 'Not configured');
-//   console.log('EMAIL_RECIPIENT:', process.env.EMAIL_RECIPIENT || 'Not configured');
-    
-//   if (!process.env.EMAIL_USER || !process.env.EMAIL_PASS || !process.env.EMAIL_RECIPIENT) {
-//     console.error('EMAIL CONFIGURATION ERROR: Missing required email settings');
-//     return { 
-//       success: false, 
-//       message: 'Email configuration is incomplete. Check server logs for details.' 
-//     };
-//   }
-
-//   // Read tracking data
-//   console.log('Reading tracking data file...');
-//   const trackingData = await readTrackingData();
-//   console.log(`Loaded tracking data with ${trackingData.length} events`);
-  
-//   if (trackingData.length === 0) {
-//     console.log('No tracking data to send');
-//     return { success: true, message: 'No tracking data to send' };
-//   }
-  
-//   console.log(`Preparing email with ${trackingData.length} events`);
-  
-//   // Prepare email content
-//   const subject = `Tracking Data Report - ${reason || 'User Action'} - ${new Date().toISOString()}`;
-  
-//   // Create a summary of the tracking data
-//   const eventsCount = trackingData.length;
-//   const eventTypes = {};
-//   trackingData.forEach(event => {
-//     eventTypes[event.type] = (eventTypes[event.type] || 0) + 1;
-//   });
-  
-//   // Get the last 10 events for a preview
-//   const recentEvents = trackingData.slice(-10);
-  
-//   // Format the email content
-//   const htmlContent = `
-//     <h2>Tracking Data Report</h2>
-//     <p><strong>Reason:</strong> ${reason || 'User Action'}</p>
-//     <p><strong>User:</strong> ${userEmail || 'Unknown'}</p>
-//     <p><strong>Date:</strong> ${new Date().toISOString()}</p>
-//     <p><strong>Total Events:</strong> ${eventsCount}</p>
-    
-//     <h3>Event Types Summary:</h3>
-//     <ul>
-//       ${Object.entries(eventTypes).map(([type, count]) => 
-//         `<li>${type}: ${count} events</li>`
-//       ).join('')}
-//     </ul>
-    
-//     <h3>Recent Events (Last 10):</h3>
-//     <pre>${JSON.stringify(recentEvents, null, 2)}</pre>
-    
-//     <p>Full tracking data is attached as JSON.</p>
-//   `;
-  
-//   // Log email preparation details
-//   console.log(`================== EMAIL PREPARATION COMPLETE ==================`);
-//   console.log(`Email subject: ${subject}`);
-//   console.log(`Email recipient: ${EMAIL_RECIPIENT}`);
-//   console.log(`Tracking data has ${eventsCount} events`);
-  
-//   // Prepare email
-//   const mailOptions = {
-//     from: EMAIL_USER,
-//     to: EMAIL_RECIPIENT,
-//     subject: subject,
-//     html: htmlContent,
-//     attachments: [
-//       {
-//         filename: 'tracking_data.json',
-//         content: JSON.stringify(trackingData, null, 2)
-//       }
-//     ]
-//   };
-  
-//   // Send the email
-//   try {
-//     console.log('================== ATTEMPTING TO SEND EMAIL ==================');
-//     console.log(`From: ${EMAIL_USER}`);
-//     console.log(`To: ${EMAIL_RECIPIENT}`);
-//     console.log(`Attachment size: ${JSON.stringify(trackingData).length} bytes`);
-    
-//     const info = await transporter.sendMail(mailOptions);
-    
-//     console.log('================== EMAIL SENT SUCCESSFULLY ==================');
-//     console.log('Message ID:', info.messageId);
-//     console.log('Response:', info.response);
-    
-//     // Log to a file for debugging
-//     const logEntry = {
-//       timestamp: new Date().toISOString(),
-//       success: true,
-//       userEmail,
-//       reason,
-//       messageId: info.messageId,
-//       eventsCount
-//     };
-    
-//     try {
-//       let logs = [];
-//       try {
-//         const existingLogsData = await fs.readFile(emailLogPath, 'utf8');
-//         logs = JSON.parse(existingLogsData);
-//       } catch (e) {
-//         // File might not exist yet, that's okay
-//       }
-      
-//       logs.push(logEntry);
-//       await fs.writeFile(emailLogPath, JSON.stringify(logs, null, 2));
-//       console.log('Email log entry written to:', emailLogPath);
-//     } catch (logError) {
-//       console.error('Error writing to email log file:', logError);
-//     }
-    
-//     // Backup the tracking data with a timestamp
-//     const timestamp = new Date().toISOString().replace(/:/g, '-').replace(/\./g, '-');
-//     const backupPath = `${trackingDataPath}.${timestamp}`;
-//     await fs.copyFile(trackingDataPath, backupPath);
-    
-//     console.log(`================== TRACKING DATA BACKED UP ==================`);
-//     console.log(`Backup path: ${backupPath}`);
-//     console.log(`Tracking data sent via email and backed up to ${backupPath}`);
-    
-//     return { success: true, eventsCount, messageId: info.messageId };
-//   } catch (emailError) {
-//     console.error('================== EMAIL SENDING FAILED ==================');
-//     console.error('Error details:', emailError);
-//     console.error('Error message:', emailError.message);
-//     console.error('Error stack:', emailError.stack);
-    
-//     // Check if we have specific SMTP error information
-//     if (emailError.code) {
-//       console.error('Error code:', emailError.code);
-//     }
-//     if (emailError.command) {
-//       console.error('SMTP command:', emailError.command);
-//     }
-    
-//     // Log failure to file
-//     const logEntry = {
-//       timestamp: new Date().toISOString(),
-//       success: false,
-//       userEmail,
-//       reason,
-//       error: emailError.message
-//     };
-    
-//     try {
-//       let logs = [];
-//       try {
-//         const existingLogsData = await fs.readFile(emailLogPath, 'utf8');
-//         logs = JSON.parse(existingLogsData);
-//       } catch (e) {
-//         // File might not exist yet, that's okay
-//       }
-      
-//       logs.push(logEntry);
-//       await fs.writeFile(emailLogPath, JSON.stringify(logs, null, 2));
-//       console.log('Email error log entry written to:', emailLogPath);
-//     } catch (logError) {
-//       console.error('Error writing error to email log file:', logError);
-//     }
-    
-//     throw emailError;
-//   }
-// }
-
-/// NEW ONE
->>>>>>> 74220322
 // Helper function to process email sending with additional debugging
 async function processEmailSending(userEmail, reason) {
   try {
@@ -494,11 +292,7 @@
     console.log(`User: ${userEmail}, Reason: ${reason}`);
     console.log(`Timestamp: ${new Date().toISOString()}`);
     
-<<<<<<< HEAD
     // Verify email config is present and correct
-=======
-    // CRITICAL: Verify email config is present and correct
->>>>>>> 74220322
     console.log('================== EMAIL CONFIG CHECK ==================');
     console.log('EMAIL_USER:', process.env.EMAIL_USER || 'Not configured');
     console.log('EMAIL_PASS:', process.env.EMAIL_PASS ? 'Is configured' : 'Not configured');
@@ -618,94 +412,21 @@
       eventsCount
     };
     
-<<<<<<< HEAD
-=======
-    try {
-      let logs = [];
-      try {
-        const existingLogsData = await fs.readFile(emailLogPath, 'utf8');
-        logs = JSON.parse(existingLogsData);
-      } catch (e) {
-        // File might not exist yet, that's okay
-      }
-      
-      logs.push(logEntry);
-      await fs.writeFile(emailLogPath, JSON.stringify(logs, null, 2));
-      console.log('Email log entry written to:', emailLogPath);
-    } catch (logError) {
-      console.error('Error writing to email log file:', logError);
-    }
-    
->>>>>>> 74220322
     // Backup the tracking data with a timestamp
     const timestamp = new Date().toISOString().replace(/:/g, '-').replace(/\./g, '-');
     const backupPath = `${trackingDataPath}.${timestamp}`;
     await fs.copyFile(trackingDataPath, backupPath);
     
-<<<<<<< HEAD
-=======
-    console.log(`================== TRACKING DATA BACKED UP ==================`);
-    console.log(`Backup path: ${backupPath}`);
-    console.log(`Tracking data sent via email and backed up to ${backupPath}`);
-    
->>>>>>> 74220322
     return { success: true, eventsCount, messageId: info.messageId };
   } catch (emailError) {
     console.error('================== EMAIL SENDING FAILED ==================');
     console.error('Error details:', emailError);
-<<<<<<< HEAD
-=======
-    console.error('Error message:', emailError.message);
-    console.error('Error stack:', emailError.stack);
-    
-    // Check if we have specific SMTP error information
-    if (emailError.code) {
-      console.error('Error code:', emailError.code);
-    }
-    if (emailError.command) {
-      console.error('SMTP command:', emailError.command);
-    }
-    if (emailError.response) {
-      console.error('SMTP response:', emailError.response);
-    }
-    
-    // Log failure to file
-    const logEntry = {
-      timestamp: new Date().toISOString(),
-      success: false,
-      userEmail,
-      reason,
-      error: emailError.message
-    };
-    
-    try {
-      let logs = [];
-      try {
-        const existingLogsData = await fs.readFile(emailLogPath, 'utf8');
-        logs = JSON.parse(existingLogsData);
-      } catch (e) {
-        // File might not exist yet, that's okay
-      }
-      
-      logs.push(logEntry);
-      await fs.writeFile(emailLogPath, JSON.stringify(logs, null, 2));
-      console.log('Email error log entry written to:', emailLogPath);
-    } catch (logError) {
-      console.error('Error writing error to email log file:', logError);
-    }
->>>>>>> 74220322
     
     throw emailError;
   }
 }
-<<<<<<< HEAD
 
 // Email sending endpoint with beacon support
-=======
-/// END NEW ONE
-
-// Improved email sending endpoint with beacon support
->>>>>>> 74220322
 app.post('/api/send-tracking-data', async (req, res) => {
   try {
     console.log('============= /api/send-tracking-data RECEIVED =============');
@@ -792,19 +513,11 @@
   }
 });
 
-<<<<<<< HEAD
 // Clear tracking data after sending
-=======
-// New endpoint to clear tracking data after sending
->>>>>>> 74220322
 app.post('/api/clear-tracking-data', async (req, res) => {
   try {
     console.log('Clearing tracking data');
     
-<<<<<<< HEAD
-=======
-    // Write empty array to file
->>>>>>> 74220322
     await writeTrackingData([]);
     
     res.status(200).json({ 
@@ -820,204 +533,6 @@
   }
 });
 
-<<<<<<< HEAD
-=======
-// Endpoint to check email configuration
-app.get('/api/check-email-config', (req, res) => {
-  const isConfigured = EMAIL_USER && 
-                      EMAIL_PASS && 
-                      EMAIL_RECIPIENT;
-  
-  res.status(200).json({
-    configured: isConfigured,
-    user: Boolean(EMAIL_USER),
-    recipient: Boolean(EMAIL_RECIPIENT),
-    // Don't return the password status for security reasons
-  });
-});
-
-// Add debug endpoint for email logs
-app.get('/api/email-logs', async (req, res) => {
-  try {
-    let logs = [];
-    try {
-      const existingLogsData = await fs.readFile(emailLogPath, 'utf8');
-      logs = JSON.parse(existingLogsData);
-    } catch (e) {
-      // File might not exist yet, that's okay
-    }
-    
-    res.status(200).json({
-      logs: logs.slice(-20) // Return only the most recent 20 logs
-    });
-  } catch (error) {
-    res.status(500).json({
-      error: 'Failed to retrieve email logs',
-      details: error.message
-    });
-  }
-});
-
-app.get('/api/test-email-settings', (req, res) => {
-  const emailSettings = {
-    configured: !!(process.env.EMAIL_USER && process.env.EMAIL_PASS && process.env.EMAIL_RECIPIENT),
-    emailUser: process.env.EMAIL_USER || 'Not configured',
-    emailRecipient: process.env.EMAIL_RECIPIENT || 'Not configured',
-    emailPassConfigured: !!process.env.EMAIL_PASS,
-    environment: process.env.NODE_ENV || 'development',
-    serverTime: new Date().toISOString()
-  };
-  
-  console.log('Email settings check:', emailSettings);
-  
-  res.status(200).json({
-    success: true,
-    emailSettings: {
-      ...emailSettings,
-      // Don't return the actual email password, even if it's masked
-      emailPass: emailSettings.emailPassConfigured ? '[CONFIGURED]' : 'Not configured'
-    }
-  });
-});
-
-// Test endpoint to send a simple email
-app.get('/api/test-email', async (req, res) => {
-  try {
-    // Prepare a simple test email
-    const mailOptions = {
-      from: EMAIL_USER,
-      to: EMAIL_RECIPIENT,
-      subject: 'Email Test for Gmail Summarizer',
-      html: `
-        <h2>This is a test email</h2>
-        <p>If you're receiving this email, the email functionality is working correctly.</p>
-        <p>Current configuration:</p>
-        <ul>
-          <li>Sender: ${EMAIL_USER}</li>
-          <li>Recipient: ${EMAIL_RECIPIENT}</li>
-          <li>Server time: ${new Date().toISOString()}</li>
-        </ul>
-      `
-    };
-    
-    // Log that we're attempting to send
-    console.log(`Attempting to send test email from ${EMAIL_USER} to ${EMAIL_RECIPIENT}`);
-    
-    // Send the email
-    const info = await transporter.sendMail(mailOptions);
-    
-    // Log the result
-    console.log('Test email sent successfully');
-    console.log('Message ID:', info.messageId);
-    
-    res.status(200).json({ 
-      success: true, 
-      message: 'Test email sent',
-      details: {
-        messageId: info.messageId,
-        response: info.response
-      }
-    });
-  } catch (error) {
-    console.error('Error sending test email:', error);
-    res.status(500).json({ 
-      error: 'Failed to send test email',
-      details: error.message,
-      stack: error.stack
-    });
-  }
-});
-
-// Add debug HTML page
-app.get('/debug-email', (req, res) => {
-  res.send(`
-    <!DOCTYPE html>
-    <html>
-    <head>
-      <title>Email Debugging</title>
-      <style>
-        body { font-family: Arial, sans-serif; max-width: 800px; margin: 0 auto; padding: 20px; }
-        button { padding: 10px 20px; margin: 10px 0; background: #4285f4; color: white; border: none; border-radius: 4px; cursor: pointer; }
-        pre { background: #f5f5f5; padding: 10px; border-radius: 4px; overflow: auto; max-height: 400px; }
-        .success { color: green; }
-        .error { color: red; }
-      </style>
-    </head>
-    <body>
-      <h1>Email Debugging Tool</h1>
-      <div>
-        <h3>Email Configuration</h3>
-        <p>Email User: ${EMAIL_USER || 'Not Configured'}</p>
-        <p>Email Recipient: ${EMAIL_RECIPIENT || 'Not Configured'}</p>
-        <p>Email Password: ${EMAIL_PASS ? 'Configured' : 'Not Configured'}</p>
-      </div>
-      
-      <div>
-        <h3>Actions</h3>
-        <button id="testEmail">Send Test Email</button>
-        <button id="checkLogs">Check Email Logs</button>
-        <button id="simulateBeacon">Simulate Beacon Send</button>
-      </div>
-      
-      <div id="result" style="margin-top: 20px;"></div>
-      
-      <script>
-        document.getElementById('testEmail').addEventListener('click', async () => {
-          try {
-            document.getElementById('result').innerHTML = '<p>Sending test email...</p>';
-            const response = await fetch('/api/test-email');
-            const data = await response.json();
-            document.getElementById('result').innerHTML = 
-              '<h3 class="success">Test Result:</h3><pre>' + JSON.stringify(data, null, 2) + '</pre>';
-          } catch (error) {
-            document.getElementById('result').innerHTML = 
-              '<h3 class="error">Error:</h3><pre>' + error.message + '</pre>';
-          }
-        });
-        
-        document.getElementById('checkLogs').addEventListener('click', async () => {
-          try {
-            document.getElementById('result').innerHTML = '<p>Checking email logs...</p>';
-            const response = await fetch('/api/email-logs');
-            const data = await response.json();
-            document.getElementById('result').innerHTML = 
-              '<h3>Email Logs:</h3><pre>' + JSON.stringify(data.logs, null, 2) + '</pre>';
-          } catch (error) {
-            document.getElementById('result').innerHTML = 
-              '<h3 class="error">Error:</h3><pre>' + error.message + '</pre>';
-          }
-        });
-        
-        document.getElementById('simulateBeacon').addEventListener('click', () => {
-          try {
-            document.getElementById('result').innerHTML = '<p>Simulating beacon request...</p>';
-            
-            const data = {
-              userEmail: 'test@example.com',
-              reason: 'Debug Tool Beacon Test',
-              timestamp: new Date().toISOString()
-            };
-            
-            // Use Beacon API
-            const blob = new Blob([JSON.stringify(data)], {type: 'application/json'});
-            const result = navigator.sendBeacon('/api/send-tracking-data', blob);
-            
-            document.getElementById('result').innerHTML = 
-              '<h3 class="' + (result ? 'success' : 'error') + '">Beacon Result:</h3>' +
-              '<p>Beacon queued: ' + (result ? 'Successfully' : 'Failed') + '</p>' +
-              '<p>Check the email logs after a few seconds to see if the email was sent.</p>';
-          } catch (error) {
-            document.getElementById('result').innerHTML = 
-              '<h3 class="error">Error:</h3><pre>' + error.message + '</pre>';
-          }
-        });
-      </script>
-    </body>
-    </html>
-  `);
-});
-
->>>>>>> 74220322
 // Start the server
 app.listen(port, () => {
   console.log(`Server running on port ${port}`);
